extend = require('extend')
raf = require('raf')
Hammer = require('hammerjs')

Host = require('./host')
annotationCounts = require('./annotation-counts')
sidebarTrigger = require('./sidebar-trigger')
events = require('../shared/bridge-events');
features = require('./features');

# Minimum width to which the frame can be resized.
MIN_RESIZE = 280


module.exports = class Sidebar extends Host
  options:
    Document: {}
    TextSelection: {}
    BucketBar:
      container: '.annotator-frame'
    Toolbar:
      container: '.annotator-frame'

  renderFrame: null
  gestureState: null

  constructor: (element, config) ->
    super
    this.hide()

    if config.openSidebar || config.annotations || config.query
      this.on 'panelReady', => this.show()

    if @plugins.BucketBar?
      @plugins.BucketBar.element.on 'click', (event) => this.show()

    if @plugins.Toolbar?
      this._setupGestures()

    # The partner-provided callback functions.
    serviceConfig = config.services?[0]
    if serviceConfig
      @onLoginRequest = serviceConfig.onLoginRequest
      @onLogoutRequest = serviceConfig.onLogoutRequest
      @onSignupRequest = serviceConfig.onSignupRequest
      @onProfileRequest = serviceConfig.onProfileRequest
      @onHelpRequest = serviceConfig.onHelpRequest

    this._setupSidebarEvents()

  _setupSidebarEvents: ->
    annotationCounts(document.body, @crossframe)
<<<<<<< HEAD
    sidebarTrigger(document.body, => this.show())
=======
    features.init(@crossframe);
>>>>>>> 2f01e455

    @crossframe.on('showSidebar', => this.show())
    @crossframe.on('hideSidebar', => this.hide())
    @crossframe.on(events.LOGIN_REQUESTED, =>
      if @onLoginRequest
        @onLoginRequest()
    );
    @crossframe.on(events.LOGOUT_REQUESTED, =>
      if @onLogoutRequest
        @onLogoutRequest()
    );
    @crossframe.on(events.SIGNUP_REQUESTED, =>
      if @onSignupRequest
        @onSignupRequest()
    );
    @crossframe.on(events.PROFILE_REQUESTED, =>
      if @onProfileRequest
        @onProfileRequest()
    );
    @crossframe.on(events.HELP_REQUESTED, =>
      if @onHelpRequest
        @onHelpRequest()
    );
    # Return this for chaining
    this

  _setupGestures: ->
    $toggle = @toolbar.find('[name=sidebar-toggle]')

    # Prevent any default gestures on the handle
    $toggle.on('touchmove', (event) -> event.preventDefault())

    # Set up the Hammer instance and handlers
    mgr = new Hammer.Manager($toggle[0])
    .on('panstart panend panleft panright', this.onPan)
    .on('swipeleft swiperight', this.onSwipe)

    # Set up the gesture recognition
    pan = mgr.add(new Hammer.Pan({direction: Hammer.DIRECTION_HORIZONTAL}))
    swipe = mgr.add(new Hammer.Swipe({direction: Hammer.DIRECTION_HORIZONTAL}))
    swipe.recognizeWith(pan)

    # Set up the initial state
    this._initializeGestureState()

    # Return this for chaining
    this

  _initializeGestureState: ->
    @gestureState =
      initial: null
      final: null

  # Schedule any changes needed to update the sidebar layout.
  _updateLayout: ->
    # Only schedule one frame at a time
    return if @renderFrame

    # Schedule a frame
    @renderFrame = raf =>
      @renderFrame = null  # Clear the schedule

      # Process the resize gesture
      if @gestureState.final isnt @gestureState.initial
        m = @gestureState.final
        w = -m
        @frame.css('margin-left', "#{m}px")
        if w >= MIN_RESIZE then @frame.css('width', "#{w}px")

  onPan: (event) =>
    switch event.type
      when 'panstart'
        # Initialize the gesture state
        this._initializeGestureState()
        # Immadiate response
        @frame.addClass 'annotator-no-transition'
        # Escape iframe capture
        @frame.css('pointer-events', 'none')
        # Set origin margin
        @gestureState.initial = parseInt(getComputedStyle(@frame[0]).marginLeft)

      when 'panend'
        # Re-enable transitions
        @frame.removeClass 'annotator-no-transition'
        # Re-enable iframe events
        @frame.css('pointer-events', '')
        # Snap open or closed
        if @gestureState.final <= -MIN_RESIZE
          this.show()
        else
          this.hide()
        # Reset the gesture state
        this._initializeGestureState()

      when 'panleft', 'panright'
        return unless @gestureState.initial?
        # Compute new margin from delta and initial conditions
        m = @gestureState.initial
        d = event.deltaX
        @gestureState.final = Math.min(Math.round(m + d), 0)
        # Start updating
        this._updateLayout()

  onSwipe: (event) =>
    switch event.type
      when 'swipeleft'
        this.show()
      when 'swiperight'
        this.hide()

  show: ->
    @crossframe.call('sidebarOpened')

    @frame.css 'margin-left': "#{-1 * @frame.width()}px"
    @frame.removeClass 'annotator-collapsed'

    if @toolbar?
      @toolbar.find('[name=sidebar-toggle]')
      .removeClass('h-icon-chevron-left')
      .addClass('h-icon-chevron-right')

    if @options.showHighlights == 'whenSidebarOpen'
      @setVisibleHighlights(true)

  hide: ->
    @frame.css 'margin-left': ''
    @frame.addClass 'annotator-collapsed'

    if @toolbar?
      @toolbar.find('[name=sidebar-toggle]')
      .removeClass('h-icon-chevron-right')
      .addClass('h-icon-chevron-left')

    if @options.showHighlights == 'whenSidebarOpen'
      @setVisibleHighlights(false)

  isOpen: ->
    !@frame.hasClass('annotator-collapsed')<|MERGE_RESOLUTION|>--- conflicted
+++ resolved
@@ -50,11 +50,8 @@
 
   _setupSidebarEvents: ->
     annotationCounts(document.body, @crossframe)
-<<<<<<< HEAD
     sidebarTrigger(document.body, => this.show())
-=======
-    features.init(@crossframe);
->>>>>>> 2f01e455
+    features.init(@crossframe)
 
     @crossframe.on('showSidebar', => this.show())
     @crossframe.on('hideSidebar', => this.hide())
